--- conflicted
+++ resolved
@@ -651,17 +651,13 @@
     "crossVersionTests": false
   },
   {
-<<<<<<< HEAD
-    "dirName": "precondition-tester",
     "name": "precondition-tester",
-    "unitTests": true,
-    "functionalTests": false,
-    "crossVersionTests": false
-  },
-  {
-    "dirName": "problems",
-=======
->>>>>>> cf1dbd85
+    "path": "subprojects/precondition-tester",
+    "unitTests": true,
+    "functionalTests": false,
+    "crossVersionTests": false
+  },
+  {
     "name": "problems",
     "path": "subprojects/problems",
     "unitTests": true,
