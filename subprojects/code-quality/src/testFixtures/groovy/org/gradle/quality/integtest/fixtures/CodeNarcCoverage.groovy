--- conflicted
+++ resolved
@@ -25,13 +25,8 @@
         return VersionNumber.parse(GroovySystem.version).major >= 4
     }
 
-<<<<<<< HEAD
-    private static final List<String> ALL = isAtLeastGroovy4() ? [CodeNarcPlugin.DEFAULT_CODENARC_VERSION].asImmutable() :
-                                                               [CodeNarcPlugin.DEFAULT_CODENARC_VERSION, "0.17", "0.21", "0.23", "0.24.1", "0.25.2", "1.0", "1.6.1", "2.0.0", "2.2.0", "3.0.1"].asImmutable()
-=======
     private static final List<String> ALL = isAtLeastGroovy4() ? [CodeNarcPlugin.DEFAULT_CODENARC_VERSION].asImmutable()
                                                                : [CodeNarcPlugin.DEFAULT_CODENARC_VERSION, "0.17", "0.21", "0.23", "0.24.1", "0.25.2", "1.0", "1.6.1", "2.0.0", "2.2.0", "3.0.1"].asImmutable()
->>>>>>> d1f453aa
 
     private static final List<String> JDK11_SUPPORTED = versionsAboveInclusive(ALL, "0.23")
     private static final List<String> JDK14_SUPPORTED = JDK11_SUPPORTED - ['1.6.1', '1.0']
