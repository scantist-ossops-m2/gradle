/*
 * Copyright 2009 the original author or authors.
 *
 * Licensed under the Apache License, Version 2.0 (the "License");
 * you may not use this file except in compliance with the License.
 * You may obtain a copy of the License at
 *
 *      http://www.apache.org/licenses/LICENSE-2.0
 *
 * Unless required by applicable law or agreed to in writing, software
 * distributed under the License is distributed on an "AS IS" BASIS,
 * WITHOUT WARRANTIES OR CONDITIONS OF ANY KIND, either express or implied.
 * See the License for the specific language governing permissions and
 * limitations under the License.
 */

package org.gradle.initialization;

import org.gradle.StartParameter;
import org.gradle.api.internal.GradleInternal;
import org.gradle.api.internal.SettingsInternal;
import org.gradle.api.internal.initialization.ClassLoaderScope;
import org.gradle.configuration.ScriptPlugin;
import org.gradle.configuration.ScriptPluginFactory;
import org.gradle.groovy.scripts.TextResourceScriptSource;
import org.gradle.internal.resource.TextFileResourceLoader;
import org.gradle.internal.time.Time;
import org.gradle.internal.time.Timer;
import org.slf4j.Logger;
import org.slf4j.LoggerFactory;

import java.util.Collections;
import java.util.Map;


public class ScriptEvaluatingSettingsProcessor implements SettingsProcessor {
    private static final Logger LOGGER = LoggerFactory.getLogger(ScriptEvaluatingSettingsProcessor.class);

    private final SettingsFactory settingsFactory;
    private final IGradlePropertiesLoader propertiesLoader;
    private final ScriptPluginFactory configurerFactory;
    private final TextFileResourceLoader textFileResourceLoader;

    public ScriptEvaluatingSettingsProcessor(ScriptPluginFactory configurerFactory,
                                             SettingsFactory settingsFactory,
                                             IGradlePropertiesLoader propertiesLoader, TextFileResourceLoader textFileResourceLoader) {
        this.configurerFactory = configurerFactory;
        this.settingsFactory = settingsFactory;
        this.propertiesLoader = propertiesLoader;
        this.textFileResourceLoader = textFileResourceLoader;
    }

    @Override
    public SettingsInternal process(GradleInternal gradle,
                                    SettingsLocation settingsLocation,
                                    ClassLoaderScope baseClassLoaderScope,
                                    StartParameter startParameter) {
        Timer settingsProcessingClock = Time.startTimer();
        Map<String, String> properties = propertiesLoader.mergeProperties(Collections.<String, String>emptyMap());
<<<<<<< HEAD
        TextResourceScriptSource settingsScript = new TextResourceScriptSource(textResourceLoader.loadFile("settings file", settingsLocation.getSettingsFile()));
        SettingsInternal settings = settingsFactory.createSettings(gradle, settingsLocation.getSettingsDir(), settingsScript, properties, startParameter, baseClassLoaderScope);
        gradle.getBuildListenerBroadcaster().beforeSettings(settings);
=======
        TextResourceScriptSource settingsScript = new TextResourceScriptSource(textFileResourceLoader.loadFile("settings file", settingsLocation.getSettingsFile()));
        SettingsInternal settings = settingsFactory.createSettings(gradle, settingsLocation.getSettingsDir(), settingsScript, properties, startParameter, buildRootClassLoaderScope);
>>>>>>> 2bd45b02
        applySettingsScript(settingsScript, settings);
        LOGGER.debug("Timing: Processing settings took: {}", settingsProcessingClock.getElapsed());
        return settings;
    }

    private void applySettingsScript(TextResourceScriptSource settingsScript, final SettingsInternal settings) {
        ScriptPlugin configurer = configurerFactory.create(settingsScript, settings.getBuildscript(), settings.getClassLoaderScope(), settings.getBaseClassLoaderScope(), true);
        configurer.apply(settings);
    }

}<|MERGE_RESOLUTION|>--- conflicted
+++ resolved
@@ -57,14 +57,9 @@
                                     StartParameter startParameter) {
         Timer settingsProcessingClock = Time.startTimer();
         Map<String, String> properties = propertiesLoader.mergeProperties(Collections.<String, String>emptyMap());
-<<<<<<< HEAD
-        TextResourceScriptSource settingsScript = new TextResourceScriptSource(textResourceLoader.loadFile("settings file", settingsLocation.getSettingsFile()));
+        TextResourceScriptSource settingsScript = new TextResourceScriptSource(textFileResourceLoader.loadFile("settings file", settingsLocation.getSettingsFile()));
         SettingsInternal settings = settingsFactory.createSettings(gradle, settingsLocation.getSettingsDir(), settingsScript, properties, startParameter, baseClassLoaderScope);
         gradle.getBuildListenerBroadcaster().beforeSettings(settings);
-=======
-        TextResourceScriptSource settingsScript = new TextResourceScriptSource(textFileResourceLoader.loadFile("settings file", settingsLocation.getSettingsFile()));
-        SettingsInternal settings = settingsFactory.createSettings(gradle, settingsLocation.getSettingsDir(), settingsScript, properties, startParameter, buildRootClassLoaderScope);
->>>>>>> 2bd45b02
         applySettingsScript(settingsScript, settings);
         LOGGER.debug("Timing: Processing settings took: {}", settingsProcessingClock.getElapsed());
         return settings;
