/*
 * Copyright 2010 the original author or authors.
 *
 * Licensed under the Apache License, Version 2.0 (the "License");
 * you may not use this file except in compliance with the License.
 * You may obtain a copy of the License at
 *
 *      http://www.apache.org/licenses/LICENSE-2.0
 *
 * Unless required by applicable law or agreed to in writing, software
 * distributed under the License is distributed on an "AS IS" BASIS,
 * WITHOUT WARRANTIES OR CONDITIONS OF ANY KIND, either express or implied.
 * See the License for the specific language governing permissions and
 * limitations under the License.
 */

package org.gradle.groovy.scripts;

import groovy.lang.Closure;
import org.gradle.api.Action;
import org.gradle.api.PathValidation;
import org.gradle.api.Script;
import org.gradle.api.file.ConfigurableFileCollection;
import org.gradle.api.file.ConfigurableFileTree;
import org.gradle.api.file.CopySpec;
import org.gradle.api.file.DeleteSpec;
import org.gradle.api.file.FileTree;
import org.gradle.api.initialization.dsl.ScriptHandler;
import org.gradle.api.internal.ProcessOperations;
import org.gradle.api.internal.file.DefaultFileCollectionFactory;
import org.gradle.api.internal.file.DefaultFileOperations;
import org.gradle.api.internal.file.FileCollectionFactory;
import org.gradle.api.internal.file.FileLookup;
import org.gradle.api.internal.file.FileOperations;
import org.gradle.api.internal.file.FileResolver;
import org.gradle.api.internal.file.HasScriptServices;
import org.gradle.api.internal.initialization.ClassLoaderScope;
import org.gradle.api.internal.initialization.ScriptHandlerFactory;
import org.gradle.api.internal.model.InstantiatorBackedObjectFactory;
import org.gradle.api.internal.plugins.DefaultObjectConfigurationAction;
import org.gradle.api.logging.Logger;
import org.gradle.api.logging.Logging;
import org.gradle.api.logging.LoggingManager;
import org.gradle.api.provider.Provider;
import org.gradle.api.provider.ProviderFactory;
import org.gradle.api.resources.ResourceHandler;
import org.gradle.api.tasks.WorkResult;
import org.gradle.configuration.ScriptPluginFactory;
import org.gradle.internal.Actions;
<<<<<<< HEAD
=======
import org.gradle.internal.file.Deleter;
import org.gradle.internal.hash.FileHasher;
import org.gradle.internal.hash.StreamHasher;
import org.gradle.internal.nativeintegration.filesystem.FileSystem;
>>>>>>> 788b7919
import org.gradle.internal.reflect.Instantiator;
import org.gradle.internal.resource.TextResourceLoader;
import org.gradle.internal.service.ServiceRegistry;
import org.gradle.process.ExecResult;
import org.gradle.process.ExecSpec;
import org.gradle.process.JavaExecSpec;
import org.gradle.process.internal.ExecFactory;
import org.gradle.util.ConfigureUtil;

import java.io.File;
import java.net.URI;
import java.util.Map;
import java.util.concurrent.Callable;

public abstract class DefaultScript extends BasicScript {
    private static final Logger LOGGER = Logging.getLogger(Script.class);

    private FileOperations fileOperations;
    private ProcessOperations processOperations;
    private ProviderFactory providerFactory;
    private LoggingManager loggingManager;

    public ServiceRegistry __scriptServices;

    @Override
    public void init(final Object target, ServiceRegistry services) {
        super.init(target, services);
        this.__scriptServices = services;
        loggingManager = services.get(LoggingManager.class);
        if (target instanceof HasScriptServices) {
            HasScriptServices scriptServices = (HasScriptServices) target;
            fileOperations = scriptServices.getFileOperations();
            processOperations = scriptServices.getProcessOperations();
        } else {
            Instantiator instantiator = services.get(Instantiator.class);
            FileLookup fileLookup = services.get(FileLookup.class);
<<<<<<< HEAD
=======
            FileSystem fileSystem = services.get(FileSystem.class);
            Deleter deleter = services.get(Deleter.class);
            DirectoryFileTreeFactory directoryFileTreeFactory = services.get(DirectoryFileTreeFactory.class);
            StreamHasher streamHasher = services.get(StreamHasher.class);
            FileHasher fileHasher = services.get(FileHasher.class);
            TextResourceLoader textResourceLoader = services.get(TextResourceLoader.class);
>>>>>>> 788b7919
            FileCollectionFactory fileCollectionFactory = services.get(FileCollectionFactory.class);
            File sourceFile = getScriptSource().getResource().getLocation().getFile();
            if (sourceFile != null) {
                FileResolver resolver = fileLookup.getFileResolver(sourceFile.getParentFile());
                DefaultFileCollectionFactory fileCollectionFactoryWithBase = new DefaultFileCollectionFactory(resolver, null);
<<<<<<< HEAD
                fileOperations = DefaultFileOperations.createSimple(resolver, fileCollectionFactoryWithBase, services);
                processOperations = services.get(ExecFactory.class).forContext(resolver, fileCollectionFactoryWithBase, instantiator);
            } else {
                fileOperations = DefaultFileOperations.createSimple(fileLookup.getFileResolver(), fileCollectionFactory, services);
=======
                fileOperations = new DefaultFileOperations(
                    resolver,
                    null,
                    null,
                    instantiator,
                    fileLookup,
                    directoryFileTreeFactory,
                    streamHasher,
                    fileHasher,
                    textResourceLoader,
                    fileCollectionFactoryWithBase,
                    fileSystem,
                    deleter
                );
                processOperations = services.get(ExecFactory.class).forContext(resolver, fileCollectionFactoryWithBase, instantiator, new InstantiatorBackedObjectFactory(instantiator));
            } else {
                fileOperations = new DefaultFileOperations(
                    fileLookup.getFileResolver(),
                    null,
                    null,
                    instantiator,
                    fileLookup,
                    directoryFileTreeFactory,
                    streamHasher,
                    fileHasher,
                    textResourceLoader,
                    fileCollectionFactory,
                    fileSystem,
                    deleter
                );
>>>>>>> 788b7919
                processOperations = services.get(ExecFactory.class);
            }
        }

        providerFactory = services.get(ProviderFactory.class);
    }

    public FileResolver getFileResolver() {
        return fileOperations.getFileResolver();
    }

    private DefaultObjectConfigurationAction createObjectConfigurationAction() {
        ClassLoaderScope classLoaderScope = __scriptServices.get(ClassLoaderScope.class);
        return new DefaultObjectConfigurationAction(
            getFileResolver(),
            __scriptServices.get(ScriptPluginFactory.class),
            __scriptServices.get(ScriptHandlerFactory.class),
            classLoaderScope,
            __scriptServices.get(TextResourceLoader.class),
            getScriptTarget()
        );
    }

    @Override
    public void apply(Closure closure) {
        DefaultObjectConfigurationAction action = createObjectConfigurationAction();
        ConfigureUtil.configure(closure, action);
        action.execute();
    }

    @Override
    public void apply(Map options) {
        DefaultObjectConfigurationAction action = createObjectConfigurationAction();
        ConfigureUtil.configureByMap(options, action);
        action.execute();
    }

    @Override
    public ScriptHandler getBuildscript() {
        return __scriptServices.get(ScriptHandler.class);
    }

    @Override
    public void buildscript(Closure configureClosure) {
        ConfigureUtil.configure(configureClosure, getBuildscript());
    }

    @Override
    public File file(Object path) {
        return fileOperations.file(path);
    }

    @Override
    public File file(Object path, PathValidation validation) {
        return fileOperations.file(path, validation);
    }

    @Override
    public URI uri(Object path) {
        return fileOperations.uri(path);
    }

    @Override
    public ConfigurableFileCollection files(Object... paths) {
        return fileOperations.configurableFiles(paths);
    }

    @Override
    public ConfigurableFileCollection files(Object paths, Closure configureClosure) {
        return ConfigureUtil.configure(configureClosure, files(paths));
    }

    @Override
    public String relativePath(Object path) {
        return fileOperations.relativePath(path);
    }

    @Override
    public ConfigurableFileTree fileTree(Object baseDir) {
        return fileOperations.fileTree(baseDir);
    }

    @Override
    public ConfigurableFileTree fileTree(Map<String, ?> args) {
        return fileOperations.fileTree(args);
    }

    @Override
    public ConfigurableFileTree fileTree(Object baseDir, Closure configureClosure) {
        return ConfigureUtil.configure(configureClosure, fileOperations.fileTree(baseDir));
    }

    @Override
    public FileTree zipTree(Object zipPath) {
        return fileOperations.zipTree(zipPath);
    }

    @Override
    public FileTree tarTree(Object tarPath) {
        return fileOperations.tarTree(tarPath);
    }

    @Override
    public ResourceHandler getResources() {
        return fileOperations.getResources();
    }

    @Override
    public WorkResult copy(Closure closure) {
        return copy(ConfigureUtil.configureUsing(closure));
    }

    public WorkResult copy(Action<? super CopySpec> action) {
        return fileOperations.copy(action);
    }

    public WorkResult sync(Action<? super CopySpec> action) {
        return fileOperations.sync(action);
    }

    @Override
    public CopySpec copySpec(Closure closure) {
        return Actions.with(copySpec(), ConfigureUtil.configureUsing(closure));
    }

    public CopySpec copySpec() {
        return fileOperations.copySpec();
    }

    @Override
    public File mkdir(Object path) {
        return fileOperations.mkdir(path);
    }

    @Override
    public boolean delete(Object... paths) {
        return fileOperations.delete(paths);
    }

    public WorkResult delete(Action<? super DeleteSpec> action) {
        return fileOperations.delete(action);
    }

    @Override
    public ExecResult javaexec(Closure closure) {
        return processOperations.javaexec(ConfigureUtil.configureUsing(closure));
    }

    @Override
    public ExecResult javaexec(Action<? super JavaExecSpec> action) {
        return processOperations.javaexec(action);
    }

    @Override
    public ExecResult exec(Closure closure) {
        return processOperations.exec(ConfigureUtil.configureUsing(closure));
    }

    @Override
    public ExecResult exec(Action<? super ExecSpec> action) {
        return processOperations.exec(action);
    }

    @Override
    public <T> Provider<T> provider(Callable<T> value) {
        return providerFactory.provider(value);
    }

    @Override
    public LoggingManager getLogging() {
        return loggingManager;
    }

    @Override
    public Logger getLogger() {
        return LOGGER;
    }

    public String toString() {
        return "script";
    }


}<|MERGE_RESOLUTION|>--- conflicted
+++ resolved
@@ -47,13 +47,6 @@
 import org.gradle.api.tasks.WorkResult;
 import org.gradle.configuration.ScriptPluginFactory;
 import org.gradle.internal.Actions;
-<<<<<<< HEAD
-=======
-import org.gradle.internal.file.Deleter;
-import org.gradle.internal.hash.FileHasher;
-import org.gradle.internal.hash.StreamHasher;
-import org.gradle.internal.nativeintegration.filesystem.FileSystem;
->>>>>>> 788b7919
 import org.gradle.internal.reflect.Instantiator;
 import org.gradle.internal.resource.TextResourceLoader;
 import org.gradle.internal.service.ServiceRegistry;
@@ -90,57 +83,15 @@
         } else {
             Instantiator instantiator = services.get(Instantiator.class);
             FileLookup fileLookup = services.get(FileLookup.class);
-<<<<<<< HEAD
-=======
-            FileSystem fileSystem = services.get(FileSystem.class);
-            Deleter deleter = services.get(Deleter.class);
-            DirectoryFileTreeFactory directoryFileTreeFactory = services.get(DirectoryFileTreeFactory.class);
-            StreamHasher streamHasher = services.get(StreamHasher.class);
-            FileHasher fileHasher = services.get(FileHasher.class);
-            TextResourceLoader textResourceLoader = services.get(TextResourceLoader.class);
->>>>>>> 788b7919
             FileCollectionFactory fileCollectionFactory = services.get(FileCollectionFactory.class);
             File sourceFile = getScriptSource().getResource().getLocation().getFile();
             if (sourceFile != null) {
                 FileResolver resolver = fileLookup.getFileResolver(sourceFile.getParentFile());
                 DefaultFileCollectionFactory fileCollectionFactoryWithBase = new DefaultFileCollectionFactory(resolver, null);
-<<<<<<< HEAD
                 fileOperations = DefaultFileOperations.createSimple(resolver, fileCollectionFactoryWithBase, services);
-                processOperations = services.get(ExecFactory.class).forContext(resolver, fileCollectionFactoryWithBase, instantiator);
+                processOperations = services.get(ExecFactory.class).forContext(resolver, fileCollectionFactoryWithBase, instantiator, new InstantiatorBackedObjectFactory(instantiator));
             } else {
                 fileOperations = DefaultFileOperations.createSimple(fileLookup.getFileResolver(), fileCollectionFactory, services);
-=======
-                fileOperations = new DefaultFileOperations(
-                    resolver,
-                    null,
-                    null,
-                    instantiator,
-                    fileLookup,
-                    directoryFileTreeFactory,
-                    streamHasher,
-                    fileHasher,
-                    textResourceLoader,
-                    fileCollectionFactoryWithBase,
-                    fileSystem,
-                    deleter
-                );
-                processOperations = services.get(ExecFactory.class).forContext(resolver, fileCollectionFactoryWithBase, instantiator, new InstantiatorBackedObjectFactory(instantiator));
-            } else {
-                fileOperations = new DefaultFileOperations(
-                    fileLookup.getFileResolver(),
-                    null,
-                    null,
-                    instantiator,
-                    fileLookup,
-                    directoryFileTreeFactory,
-                    streamHasher,
-                    fileHasher,
-                    textResourceLoader,
-                    fileCollectionFactory,
-                    fileSystem,
-                    deleter
-                );
->>>>>>> 788b7919
                 processOperations = services.get(ExecFactory.class);
             }
         }
