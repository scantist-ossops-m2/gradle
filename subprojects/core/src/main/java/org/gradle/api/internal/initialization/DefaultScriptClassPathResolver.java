/*
 * Copyright 2017 the original author or authors.
 *
 * Licensed under the Apache License, Version 2.0 (the "License");
 * you may not use this file except in compliance with the License.
 * You may obtain a copy of the License at
 *
 *      http://www.apache.org/licenses/LICENSE-2.0
 *
 * Unless required by applicable law or agreed to in writing, software
 * distributed under the License is distributed on an "AS IS" BASIS,
 * WITHOUT WARRANTIES OR CONDITIONS OF ANY KIND, either express or implied.
 * See the License for the specific language governing permissions and
 * limitations under the License.
 */
package org.gradle.api.internal.initialization;

import org.gradle.api.Action;
import org.gradle.api.JavaVersion;
import org.gradle.api.artifacts.ArtifactView;
import org.gradle.api.artifacts.Configuration;
import org.gradle.api.artifacts.component.ComponentIdentifier;
import org.gradle.api.artifacts.component.ProjectComponentIdentifier;
import org.gradle.api.artifacts.dsl.DependencyHandler;
import org.gradle.api.attributes.Attribute;
import org.gradle.api.attributes.AttributeContainer;
import org.gradle.api.attributes.Bundling;
import org.gradle.api.attributes.Category;
import org.gradle.api.attributes.LibraryElements;
import org.gradle.api.attributes.Usage;
import org.gradle.api.attributes.java.TargetJvmVersion;
import org.gradle.api.attributes.plugin.GradlePluginApiVersion;
import org.gradle.api.file.ConfigurableFileCollection;
import org.gradle.api.file.FileCollection;
import org.gradle.api.internal.artifacts.dsl.DependencyHandlerInternal;
import org.gradle.api.internal.artifacts.dsl.dependencies.DependencyFactoryInternal;
import org.gradle.api.internal.file.FileCollectionFactory;
import org.gradle.api.internal.initialization.transform.BaseInstrumentingArtifactTransform;
import org.gradle.api.internal.initialization.transform.CollectDirectClassSuperTypesTransform;
import org.gradle.api.internal.initialization.transform.ExternalDependencyInstrumentingArtifactTransform;
import org.gradle.api.internal.initialization.transform.InstrumentingBuildService;
import org.gradle.api.internal.initialization.transform.ProjectDependencyInstrumentingArtifactTransform;
import org.gradle.api.internal.model.NamedObjectInstantiator;
import org.gradle.api.internal.provider.Providers;
import org.gradle.api.invocation.Gradle;
import org.gradle.api.provider.Provider;
import org.gradle.internal.agents.AgentStatus;
import org.gradle.internal.classpath.ClassPath;
import org.gradle.internal.classpath.DefaultClassPath;
import org.gradle.internal.classpath.TransformedClassPath;
import org.gradle.internal.component.local.model.OpaqueComponentIdentifier;
import org.gradle.internal.logging.util.Log4jBannedVersion;
import org.gradle.util.GradleVersion;

import java.io.File;
import java.util.EnumSet;
import java.util.Set;
import java.util.function.Supplier;

public class DefaultScriptClassPathResolver implements ScriptClassPathResolver {

    private static final Set<DependencyFactoryInternal.ClassPathNotation> GRADLE_API_NOTATIONS = EnumSet.of(
        DependencyFactoryInternal.ClassPathNotation.GRADLE_API,
        DependencyFactoryInternal.ClassPathNotation.LOCAL_GROOVY
    );

    private static final Attribute<Boolean> HIERARCHY_COLLECTED_ATTRIBUTE = Attribute.of("org.gradle.internal.hierarchy-collected", Boolean.class);
    public static final Attribute<String> INSTRUMENTED_ATTRIBUTE = Attribute.of("org.gradle.internal.instrumented", String.class);
    public static final String NOT_INSTRUMENTED_ATTRIBUTE_VALUE = "not-instrumented";
    private static final String INSTRUMENTED_EXTERNAL_DEPENDENCY_ATTRIBUTE = "instrumented-external-dependency";
    private static final String INSTRUMENTED_PROJECT_DEPENDENCY_ATTRIBUTE = "instrumented-project-dependency";
    private final NamedObjectInstantiator instantiator;
    private final AgentStatus agentStatus;
    private final Gradle gradle;
    private final ConfigurableFileCollection classHierarchy;

    public DefaultScriptClassPathResolver(
        NamedObjectInstantiator instantiator,
        AgentStatus agentStatus,
        FileCollectionFactory fileCollectionFactory,
        Gradle gradle
    ) {
        this.instantiator = instantiator;
        this.agentStatus = agentStatus;
        this.gradle = gradle;
        this.classHierarchy = fileCollectionFactory.configurableFiles();
    }

    @Override
    public void prepareDependencyHandler(DependencyHandler dependencyHandler) {
        ((DependencyHandlerInternal) dependencyHandler).getDefaultArtifactAttributes()
            .attribute(INSTRUMENTED_ATTRIBUTE, NOT_INSTRUMENTED_ATTRIBUTE_VALUE)
            .attribute(HIERARCHY_COLLECTED_ATTRIBUTE, false);

        // Register instrumentation transforms
        dependencyHandler.registerTransform(
            CollectDirectClassSuperTypesTransform.class,
            spec -> {
                spec.getFrom().attribute(HIERARCHY_COLLECTED_ATTRIBUTE, false);
                spec.getTo().attribute(HIERARCHY_COLLECTED_ATTRIBUTE, true);
            }
        );

        Provider<InstrumentingBuildService> service = getOrRegisterNewService();
        registerTransform(dependencyHandler, ExternalDependencyInstrumentingArtifactTransform.class, service, INSTRUMENTED_EXTERNAL_DEPENDENCY_ATTRIBUTE);
        registerTransform(dependencyHandler, ProjectDependencyInstrumentingArtifactTransform.class, Providers.notDefined(), INSTRUMENTED_PROJECT_DEPENDENCY_ATTRIBUTE);
    }

    private void registerTransform(DependencyHandler dependencyHandler, Class<? extends BaseInstrumentingArtifactTransform> transform, Provider<InstrumentingBuildService> service, String instrumentedAttribute) {
        dependencyHandler.registerTransform(
            transform,
            spec -> {
                spec.getFrom().attribute(INSTRUMENTED_ATTRIBUTE, NOT_INSTRUMENTED_ATTRIBUTE_VALUE);
                spec.getTo().attribute(INSTRUMENTED_ATTRIBUTE, instrumentedAttribute);
                spec.parameters(parameters -> {
                    parameters.getBuildService().set(service);
                    parameters.getAgentSupported().set(agentStatus.isAgentInstrumentationEnabled());
                });
            }
        );
    }

    private Provider<InstrumentingBuildService> getOrRegisterNewService() {
        return gradle.getSharedServices().registerIfAbsent(
            InstrumentingBuildService.class.getName() + "@" + System.identityHashCode(this),
            InstrumentingBuildService.class,
            spec -> spec.getParameters().getClassHierarchy().setFrom(classHierarchy)
        );
    }

    @Override
    public void prepareClassPath(Configuration configuration, DependencyHandler dependencyHandler) {
        // should ideally reuse the `JvmPluginServices` but this code is too low level
        // and this service is therefore not available!
        AttributeContainer attributes = configuration.getAttributes();
        attributes.attribute(Usage.USAGE_ATTRIBUTE, instantiator.named(Usage.class, Usage.JAVA_RUNTIME));
        attributes.attribute(Category.CATEGORY_ATTRIBUTE, instantiator.named(Category.class, Category.LIBRARY));
        attributes.attribute(LibraryElements.LIBRARY_ELEMENTS_ATTRIBUTE, instantiator.named(LibraryElements.class, LibraryElements.JAR));
        attributes.attribute(Bundling.BUNDLING_ATTRIBUTE, instantiator.named(Bundling.class, Bundling.EXTERNAL));
        attributes.attribute(TargetJvmVersion.TARGET_JVM_VERSION_ATTRIBUTE, Integer.parseInt(JavaVersion.current().getMajorVersion()));
        attributes.attribute(GradlePluginApiVersion.GRADLE_PLUGIN_API_VERSION_ATTRIBUTE, instantiator.named(GradlePluginApiVersion.class, GradleVersion.current().getVersion()));

        configuration.getDependencyConstraints().add(dependencyHandler.getConstraints().create(Log4jBannedVersion.LOG4J2_CORE_COORDINATES, constraint -> constraint.version(version -> {
            version.require(Log4jBannedVersion.LOG4J2_CORE_REQUIRED_VERSION);
            version.reject(Log4jBannedVersion.LOG4J2_CORE_VULNERABLE_VERSION_RANGE);
        })));
    }

    @Override
<<<<<<< HEAD
    public ClassPath resolveClassPath(Configuration classpathConfiguration, DependencyHandler dependencyHandler, ConfigurationContainer configContainer) {
        // Clear build service data after resolution so content can be garbage collected
        return runAndClearBuildServiceAfter(() -> {
            // We resolve class hierarchy before instrumentation, otherwise the resolution can block the whole build
            Set<File> resolvedClassHierarchies = getHierarchyView(classpathConfiguration).getFiles();
            classHierarchy.setFrom(resolvedClassHierarchies);
            FileCollection instrumentedExternalDependencies = getInstrumentedExternalDependencies(classpathConfiguration);
            FileCollection instrumentedProjectDependencies = getInstrumentedProjectDependencies(classpathConfiguration);
            ClassPath instrumentedClasspath = DefaultClassPath.of(instrumentedExternalDependencies.plus(instrumentedProjectDependencies));
            return TransformedClassPath.handleInstrumentingArtifactTransform(instrumentedClasspath);
        });
    }

    private <T> T runAndClearBuildServiceAfter(Supplier<T> action) {
        T value = action.get();
        getOrRegisterNewService().get().clear();
        classHierarchy.unset();
        return value;
    }

    private static FileCollection getHierarchyView(Configuration classpathConfiguration) {
        return classpathConfiguration.getIncoming().artifactView((Action<? super ArtifactView.ViewConfiguration>) config -> {
            config.attributes(it -> it.attribute(HIERARCHY_COLLECTED_ATTRIBUTE, true));
            config.componentFilter(componentId -> !isGradleApi(componentId) && !isProject(componentId));
        }).getFiles();
=======
    public ClassPath resolveClassPath(Configuration classpathConfiguration) {
        FileCollection instrumentedExternalDependencies = getInstrumentedExternalDependencies(classpathConfiguration);
        FileCollection instrumentedProjectDependencies = getInstrumentedProjectDependencies(classpathConfiguration);
        return TransformedClassPath.handleInstrumentingArtifactTransform(DefaultClassPath.of(instrumentedExternalDependencies.plus(instrumentedProjectDependencies)));
>>>>>>> 9044a6ca
    }

    private static FileCollection getInstrumentedExternalDependencies(Configuration classpathConfiguration) {
        return classpathConfiguration.getIncoming().artifactView((Action<? super ArtifactView.ViewConfiguration>) config -> {
            config.attributes(it -> it.attribute(INSTRUMENTED_ATTRIBUTE, INSTRUMENTED_EXTERNAL_DEPENDENCY_ATTRIBUTE));
            config.componentFilter(componentId -> !isGradleApi(componentId) && !isProject(componentId));
        }).getFiles();
    }

    private static FileCollection getInstrumentedProjectDependencies(Configuration classpathConfiguration) {
        return classpathConfiguration.getIncoming().artifactView((Action<? super ArtifactView.ViewConfiguration>) config -> {
            config.attributes(it -> it.attribute(INSTRUMENTED_ATTRIBUTE, INSTRUMENTED_PROJECT_DEPENDENCY_ATTRIBUTE));
            config.componentFilter(DefaultScriptClassPathResolver::isProject);
        }).getFiles();
    }

    private static boolean isGradleApi(ComponentIdentifier componentId) {
        if (componentId instanceof OpaqueComponentIdentifier) {
            DependencyFactoryInternal.ClassPathNotation classPathNotation = ((OpaqueComponentIdentifier) componentId).getClassPathNotation();
            return DefaultScriptClassPathResolver.GRADLE_API_NOTATIONS.contains(classPathNotation);
        }
        return false;
    }

    private static boolean isProject(ComponentIdentifier componentId) {
        return componentId instanceof ProjectComponentIdentifier;
    }
}<|MERGE_RESOLUTION|>--- conflicted
+++ resolved
@@ -147,8 +147,7 @@
     }
 
     @Override
-<<<<<<< HEAD
-    public ClassPath resolveClassPath(Configuration classpathConfiguration, DependencyHandler dependencyHandler, ConfigurationContainer configContainer) {
+    public ClassPath resolveClassPath(Configuration classpathConfiguration) {
         // Clear build service data after resolution so content can be garbage collected
         return runAndClearBuildServiceAfter(() -> {
             // We resolve class hierarchy before instrumentation, otherwise the resolution can block the whole build
@@ -173,12 +172,6 @@
             config.attributes(it -> it.attribute(HIERARCHY_COLLECTED_ATTRIBUTE, true));
             config.componentFilter(componentId -> !isGradleApi(componentId) && !isProject(componentId));
         }).getFiles();
-=======
-    public ClassPath resolveClassPath(Configuration classpathConfiguration) {
-        FileCollection instrumentedExternalDependencies = getInstrumentedExternalDependencies(classpathConfiguration);
-        FileCollection instrumentedProjectDependencies = getInstrumentedProjectDependencies(classpathConfiguration);
-        return TransformedClassPath.handleInstrumentingArtifactTransform(DefaultClassPath.of(instrumentedExternalDependencies.plus(instrumentedProjectDependencies)));
->>>>>>> 9044a6ca
     }
 
     private static FileCollection getInstrumentedExternalDependencies(Configuration classpathConfiguration) {
