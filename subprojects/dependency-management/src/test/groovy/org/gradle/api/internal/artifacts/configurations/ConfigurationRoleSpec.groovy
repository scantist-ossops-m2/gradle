/*
 * Copyright 2022 the original author or authors.
 *
 * Licensed under the Apache License, Version 2.0 (the "License");
 * you may not use this file except in compliance with the License.
 * You may obtain a copy of the License at
 *
 *      http://www.apache.org/licenses/LICENSE-2.0
 *
 * Unless required by applicable law or agreed to in writing, software
 * distributed under the License is distributed on an "AS IS" BASIS,
 * WITHOUT WARRANTIES OR CONDITIONS OF ANY KIND, either express or implied.
 * See the License for the specific language governing permissions and
 * limitations under the License.
 */

package org.gradle.api.internal.artifacts.configurations

import spock.lang.Specification

class ConfigurationRoleSpec extends Specification {
    def "roles can describe themselves #role"() {
        expect:
        assertDescriptionContains(role, usages)

        where:
        role                                            || usages
<<<<<<< HEAD
        ConfigurationRoles.LEGACY                       || [CONSUMABLE, RESOLVABLE, DECLARABLE_AGAINST]
        ConfigurationRoles.CONSUMABLE                   || [CONSUMABLE]
        ConfigurationRoles.RESOLVABLE                   || [RESOLVABLE]
        ConfigurationRoles.RESOLVABLE_BUCKET            || [RESOLVABLE, DECLARABLE_AGAINST]
        ConfigurationRoles.BUCKET                       || [DECLARABLE_AGAINST]
=======
        ConfigurationRoles.LEGACY                       || [UsageDescriber.CONSUMABLE, UsageDescriber.RESOLVABLE, UsageDescriber.DECLARABLE_AGAINST]
        ConfigurationRoles.INTENDED_CONSUMABLE          || [UsageDescriber.CONSUMABLE]
        ConfigurationRoles.INTENDED_RESOLVABLE          || [UsageDescriber.RESOLVABLE]
        ConfigurationRoles.INTENDED_RESOLVABLE_BUCKET   || [UsageDescriber.RESOLVABLE, UsageDescriber.DECLARABLE_AGAINST]
        ConfigurationRoles.INTENDED_BUCKET              || [UsageDescriber.DECLARABLE_AGAINST]
    }

    private String deprecatedFor(String usage) {
        return usage + UsageDescriber.describeDeprecation(true)
>>>>>>> 026002d0
    }

    private void assertDescriptionContains(ConfigurationRole role, List<String> usages) {
        for (String usage : usages) {
            assert role.describeUsage().contains(usage)
        }
    }
}<|MERGE_RESOLUTION|>--- conflicted
+++ resolved
@@ -25,23 +25,11 @@
 
         where:
         role                                            || usages
-<<<<<<< HEAD
-        ConfigurationRoles.LEGACY                       || [CONSUMABLE, RESOLVABLE, DECLARABLE_AGAINST]
-        ConfigurationRoles.CONSUMABLE                   || [CONSUMABLE]
-        ConfigurationRoles.RESOLVABLE                   || [RESOLVABLE]
-        ConfigurationRoles.RESOLVABLE_BUCKET            || [RESOLVABLE, DECLARABLE_AGAINST]
-        ConfigurationRoles.BUCKET                       || [DECLARABLE_AGAINST]
-=======
         ConfigurationRoles.LEGACY                       || [UsageDescriber.CONSUMABLE, UsageDescriber.RESOLVABLE, UsageDescriber.DECLARABLE_AGAINST]
-        ConfigurationRoles.INTENDED_CONSUMABLE          || [UsageDescriber.CONSUMABLE]
-        ConfigurationRoles.INTENDED_RESOLVABLE          || [UsageDescriber.RESOLVABLE]
-        ConfigurationRoles.INTENDED_RESOLVABLE_BUCKET   || [UsageDescriber.RESOLVABLE, UsageDescriber.DECLARABLE_AGAINST]
-        ConfigurationRoles.INTENDED_BUCKET              || [UsageDescriber.DECLARABLE_AGAINST]
-    }
-
-    private String deprecatedFor(String usage) {
-        return usage + UsageDescriber.describeDeprecation(true)
->>>>>>> 026002d0
+        ConfigurationRoles.CONSUMABLE                   || [UsageDescriber.CONSUMABLE]
+        ConfigurationRoles.RESOLVABLE                   || [UsageDescriber.RESOLVABLE]
+        ConfigurationRoles.RESOLVABLE_BUCKET            || [UsageDescriber.RESOLVABLE, UsageDescriber.DECLARABLE_AGAINST]
+        ConfigurationRoles.BUCKET                       || [UsageDescriber.DECLARABLE_AGAINST]
     }
 
     private void assertDescriptionContains(ConfigurationRole role, List<String> usages) {
