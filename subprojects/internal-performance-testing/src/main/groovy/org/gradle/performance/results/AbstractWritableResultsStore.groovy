--- conflicted
+++ resolved
@@ -98,8 +98,6 @@
         return db.withConnection(actionName, action)
     }
 
-<<<<<<< HEAD
-=======
     protected <RESULT> RESULT withConnectionClosingDb(String actionName, ConnectionAction<RESULT> action) {
         try {
             return db.withConnection(actionName, action)
@@ -108,7 +106,6 @@
         }
     }
 
->>>>>>> 8f974592
 
     @Override
     void close() {
