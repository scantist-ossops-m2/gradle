{
    "acceptedApiChanges": [
        {
<<<<<<< HEAD
            "type": "org.gradle.api.artifacts.result.ComponentSelectionReason",
            "member": "Method org.gradle.api.artifacts.result.ComponentSelectionReason.isForced()",
            "acceptation": "Removing dependency forcing for Gradle 8.0",
            "changes": [
                "METHOD_ABSTRACT_NOW_DEFAULT",
                "ANNOTATION_DEPRECATED_ADDED"
            ]
        },
        {
            "type": "org.gradle.api.artifacts.ExternalDependency",
            "member": "Method org.gradle.api.artifacts.ExternalDependency.setForce(boolean)",
            "acceptation": "Removed for Gradle 8.0",
            "changes": [
                "Method has been removed"
            ]
        },
        {
            "type": "org.gradle.api.tasks.AbstractExecTask",
            "member": "Method org.gradle.api.tasks.AbstractExecTask.getExecResult()",
            "acceptation": "Removed for Gradle 8.0",
            "changes": [
                "Method has been removed"
            ]
        },
        {
            "type": "org.gradle.kotlin.dsl.ClientModuleScope",
            "member": "Class org.gradle.kotlin.dsl.ClientModuleScope",
            "acceptation": "Removed for Gradle 8.0",
            "changes": [
                "org.gradle.kotlin.dsl.support.delegates.ClientModuleDelegate.setForce(boolean)"
            ]
        },
        {
=======
>>>>>>> 0c4854ee
            "type": "org.gradle.api.AntBuilder",
            "member": "Class org.gradle.api.AntBuilder",
            "acceptation": "org.gradle.api.AntBuilder now extends groovy.ant.AntBuilder",
            "changes": [
                "Abstract method has been added in implemented interface"
            ]
        },
        {
            "type": "org.gradle.api.AntBuilder",
            "member": "Superclass [removed]",
            "acceptation": "org.gradle.api.AntBuilder now extends groovy.ant.AntBuilder",
            "changes": [
                "Superclass has been removed"
            ]
        },
        {
            "type": "org.gradle.api.artifacts.ArtifactIdentifier",
            "member": "Method org.gradle.api.artifacts.ArtifactIdentifier.getClassifier()",
            "acceptation": "Method always could return null",
            "changes": [
                "From non-null returning to null returning breaking change"
            ]
        },
        {
            "type": "org.gradle.api.artifacts.ArtifactIdentifier",
            "member": "Method org.gradle.api.artifacts.ArtifactIdentifier.getExtension()",
            "acceptation": "Method always could return null",
            "changes": [
                "From non-null returning to null returning breaking change"
            ]
        },
        {
            "type": "org.gradle.api.artifacts.DependencyArtifact",
            "member": "Method org.gradle.api.artifacts.DependencyArtifact.getClassifier()",
            "acceptation": "Method always could return null",
            "changes": [
                "From non-null returning to null returning breaking change"
            ]
        },
        {
            "type": "org.gradle.api.artifacts.DependencyArtifact",
            "member": "Method org.gradle.api.artifacts.DependencyArtifact.getExtension()",
            "acceptation": "Method always could return null",
            "changes": [
                "From non-null returning to null returning breaking change"
            ]
        },
        {
            "type": "org.gradle.api.artifacts.DependencyArtifact",
            "member": "Method org.gradle.api.artifacts.DependencyArtifact.getUrl()",
            "acceptation": "Method always could return null",
            "changes": [
                "From non-null returning to null returning breaking change"
            ]
        },
        {
            "type": "org.gradle.api.artifacts.ResolvedArtifact",
            "member": "Method org.gradle.api.artifacts.ResolvedArtifact.getExtension()",
            "acceptation": "Method always could return null",
            "changes": [
                "From non-null returning to null returning breaking change"
            ]
        },
        {
            "type": "org.gradle.api.artifacts.VersionCatalog",
            "member": "Method org.gradle.api.artifacts.VersionCatalog.findDependency(java.lang.String)",
            "acceptation": "Removing deprecated method in Gradle 8.0",
            "changes": [
                "Method has been removed"
            ]
        },
        {
            "type": "org.gradle.api.artifacts.VersionCatalog",
            "member": "Method org.gradle.api.artifacts.VersionCatalog.getDependencyAliases()",
            "acceptation": "Removing deprecated method in Gradle 8.0",
            "changes": [
                "Method has been removed"
            ]
        },
        {
            "type": "org.gradle.api.artifacts.dsl.DependencyHandler",
            "member": "Method org.gradle.api.artifacts.dsl.DependencyHandler.registerTransform(org.gradle.api.Action)",
            "acceptation": "Legacy ArtifactTransform API has been removed",
            "changes": [
                "Method has been removed"
            ]
        },
        {
            "type": "org.gradle.api.artifacts.transform.ArtifactTransform",
            "member": "Class org.gradle.api.artifacts.transform.ArtifactTransform",
            "acceptation": "Legacy ArtifactTransform API has been removed",
            "changes": [
                "Class has been removed"
            ]
        },
        {
            "type": "org.gradle.api.artifacts.transform.ArtifactTransform",
            "member": "Constructor org.gradle.api.artifacts.transform.ArtifactTransform()",
            "acceptation": "Legacy ArtifactTransform API has been removed",
            "changes": [
                "Constructor has been removed"
            ]
        },
        {
            "type": "org.gradle.api.artifacts.transform.ArtifactTransform",
            "member": "Method org.gradle.api.artifacts.transform.ArtifactTransform.getOutputDirectory()",
            "acceptation": "Legacy ArtifactTransform API has been removed",
            "changes": [
                "Method has been removed"
            ]
        },
        {
            "type": "org.gradle.api.artifacts.transform.ArtifactTransform",
            "member": "Method org.gradle.api.artifacts.transform.ArtifactTransform.setOutputDirectory(java.io.File)",
            "acceptation": "Legacy ArtifactTransform API has been removed",
            "changes": [
                "Method has been removed"
            ]
        },
        {
            "type": "org.gradle.api.artifacts.transform.ArtifactTransform",
            "member": "Method org.gradle.api.artifacts.transform.ArtifactTransform.transform(java.io.File)",
            "acceptation": "Legacy ArtifactTransform API has been removed",
            "changes": [
                "Method has been removed"
            ]
        },
        {
            "type": "org.gradle.api.artifacts.transform.ArtifactTransformException",
            "member": "Class org.gradle.api.artifacts.transform.ArtifactTransformException",
            "acceptation": "Legacy ArtifactTransform API has been removed",
            "changes": [
                "Class has been removed"
            ]
        },
        {
            "type": "org.gradle.api.artifacts.transform.ArtifactTransformException",
            "member": "Constructor org.gradle.api.artifacts.transform.ArtifactTransformException(java.io.File,org.gradle.api.attributes.AttributeContainer,java.lang.Class,java.lang.Throwable)",
            "acceptation": "Legacy ArtifactTransform API has been removed",
            "changes": [
                "Constructor has been removed"
            ]
        },
        {
            "type": "org.gradle.api.artifacts.transform.ArtifactTransformException",
            "member": "Constructor org.gradle.api.artifacts.transform.ArtifactTransformException(java.io.File,org.gradle.api.attributes.AttributeContainer,java.lang.Throwable)",
            "acceptation": "Legacy ArtifactTransform API has been removed",
            "changes": [
                "Constructor has been removed"
            ]
        },
        {
            "type": "org.gradle.api.artifacts.transform.ArtifactTransformException",
            "member": "Constructor org.gradle.api.artifacts.transform.ArtifactTransformException(org.gradle.api.artifacts.component.ComponentArtifactIdentifier,org.gradle.api.attributes.AttributeContainer,java.lang.Throwable)",
            "acceptation": "Legacy ArtifactTransform API has been removed",
            "changes": [
                "Constructor has been removed"
            ]
        },
        {
            "type": "org.gradle.api.artifacts.transform.VariantTransform",
            "member": "Class org.gradle.api.artifacts.transform.VariantTransform",
            "acceptation": "Legacy ArtifactTransform API has been removed",
            "changes": [
                "Class has been removed"
            ]
        },
        {
            "type": "org.gradle.api.artifacts.transform.VariantTransform",
            "member": "Method org.gradle.api.artifacts.transform.VariantTransform.artifactTransform(java.lang.Class)",
            "acceptation": "Legacy ArtifactTransform API has been removed",
            "changes": [
                "Method has been removed"
            ]
        },
        {
            "type": "org.gradle.api.artifacts.transform.VariantTransform",
            "member": "Method org.gradle.api.artifacts.transform.VariantTransform.artifactTransform(java.lang.Class,org.gradle.api.Action)",
            "acceptation": "Legacy ArtifactTransform API has been removed",
            "changes": [
                "Method has been removed"
            ]
        },
        {
            "type": "org.gradle.api.artifacts.transform.VariantTransform",
            "member": "Method org.gradle.api.artifacts.transform.VariantTransform.getFrom()",
            "acceptation": "Legacy ArtifactTransform API has been removed",
            "changes": [
                "Method has been removed"
            ]
        },
        {
            "type": "org.gradle.api.artifacts.transform.VariantTransform",
            "member": "Method org.gradle.api.artifacts.transform.VariantTransform.getTo()",
            "acceptation": "Legacy ArtifactTransform API has been removed",
            "changes": [
                "Method has been removed"
            ]
        },
        {
            "type": "org.gradle.api.file.SourceDirectorySet",
            "member": "Method org.gradle.api.file.SourceDirectorySet.getOutputDir()",
            "acceptation": "Deprecated method removed",
            "changes": [
                "Method has been removed"
            ]
        },
        {
            "type": "org.gradle.api.file.SourceDirectorySet",
            "member": "Method org.gradle.api.file.SourceDirectorySet.setOutputDir(java.io.File)",
            "acceptation": "Deprecated method removed",
            "changes": [
                "Method has been removed"
            ]
        },
        {
            "type": "org.gradle.api.file.SourceDirectorySet",
            "member": "Method org.gradle.api.file.SourceDirectorySet.setOutputDir(org.gradle.api.provider.Provider)",
            "acceptation": "Deprecated method removed",
            "changes": [
                "Method has been removed"
            ]
        },
        {
            "type": "org.gradle.api.initialization.dsl.VersionCatalogBuilder",
            "member": "Method org.gradle.api.initialization.dsl.VersionCatalogBuilder.alias(java.lang.String)",
            "acceptation": "Removing deprecated method in Gradle 8.0",
            "changes": [
                "Method has been removed"
            ]
        },
        {
            "type": "org.gradle.api.plugins.JavaApplication",
            "member": "Method org.gradle.api.plugins.JavaApplication.getMainClassName()",
            "acceptation": "Removing deprecated method in Gradle 8.0",
            "changes": [
                "Method has been removed"
            ]
        },
        {
            "type": "org.gradle.api.plugins.JavaApplication",
            "member": "Method org.gradle.api.plugins.JavaApplication.setMainClassName(java.lang.String)",
            "acceptation": "Removing deprecated method in Gradle 8.0",
            "changes": [
                "Method has been removed"
            ]
        },
        {
            "type": "org.gradle.api.plugins.antlr.AntlrSourceVirtualDirectory",
            "member": "Class org.gradle.api.plugins.antlr.AntlrSourceVirtualDirectory",
            "acceptation": "Removed deprecated class in Gradle 8.0",
            "changes": [
                "Class has been removed"
            ]
        },
        {
            "type": "org.gradle.api.plugins.antlr.AntlrSourceVirtualDirectory",
            "member": "Field NAME",
            "acceptation": "Removed deprecated field in Gradle 8.0",
            "changes": [
                "Field has been removed"
            ]
        },
        {
            "type": "org.gradle.api.plugins.antlr.AntlrSourceVirtualDirectory",
            "member": "Method org.gradle.api.plugins.antlr.AntlrSourceVirtualDirectory.antlr(groovy.lang.Closure)",
            "acceptation": "Removed deprecated method in Gradle 8.0",
            "changes": [
                "Method has been removed"
            ]
        },
        {
            "type": "org.gradle.api.plugins.antlr.AntlrSourceVirtualDirectory",
            "member": "Method org.gradle.api.plugins.antlr.AntlrSourceVirtualDirectory.antlr(org.gradle.api.Action)",
            "acceptation": "Removed deprecated method in Gradle 8.0",
            "changes": [
                "Method has been removed"
            ]
        },
        {
            "type": "org.gradle.api.plugins.antlr.AntlrSourceVirtualDirectory",
            "member": "Method org.gradle.api.plugins.antlr.AntlrSourceVirtualDirectory.getAntlr()",
            "acceptation": "Removed deprecated method in Gradle 8.0",
            "changes": [
                "Method has been removed"
            ]
        },
        {
            "type": "org.gradle.api.reporting.ConfigurableReport",
            "member": "Method org.gradle.api.reporting.ConfigurableReport.setDestination(org.gradle.api.provider.Provider)",
            "acceptation": "Deprecated method removed",
            "changes": [
                "Method has been removed"
            ]
        },
        {
            "type": "org.gradle.api.reporting.ConfigurableReport",
            "member": "Method org.gradle.api.reporting.ConfigurableReport.setEnabled(org.gradle.api.provider.Provider)",
            "acceptation": "Deprecated method removed",
            "changes": [
                "Method has been removed"
            ]
        },
        {
            "type": "org.gradle.api.reporting.Report",
            "member": "Method org.gradle.api.reporting.Report.getDestination()",
            "acceptation": "Deprecated method removed",
            "changes": [
                "Method has been removed"
            ]
        },
        {
            "type": "org.gradle.api.reporting.Report",
            "member": "Method org.gradle.api.reporting.Report.isEnabled()",
            "acceptation": "Deprecated method removed",
            "changes": [
                "Method has been removed"
            ]
        },
        {
            "type": "org.gradle.api.reporting.Report",
            "member": "Method org.gradle.api.reporting.Report.setEnabled(boolean)",
            "acceptation": "Deprecated method removed",
            "changes": [
                "Method has been removed"
            ]
        },
        {
            "type": "org.gradle.api.tasks.AbstractExecTask",
            "member": "Method org.gradle.api.tasks.AbstractExecTask.getExecResult()",
            "acceptation": "Removed for Gradle 8.0",
            "changes": [
                "Method has been removed"
            ]
        },
        {
            "type": "org.gradle.api.tasks.JavaExec",
            "member": "Method org.gradle.api.tasks.JavaExec.setMain(java.lang.String)",
            "acceptation": "Removed for Gradle 8.0",
            "changes": [
                "Method has been removed"
            ]
        },
        {
            "type": "org.gradle.api.tasks.Upload",
            "member": "Class org.gradle.api.tasks.Upload",
            "acceptation": "Class was previously deprecated and is being removed in Gradle 8.0",
            "changes": [
                "Class is now abstract"
            ]
        },
        {
            "type": "org.gradle.api.tasks.Upload",
            "member": "Method org.gradle.api.tasks.Upload.getConfiguration()",
            "acceptation": "Class to be removed, functionality deleted",
            "changes": [
                "From non-null returning to null returning breaking change"
            ]
        },
        {
            "type": "org.gradle.api.tasks.Upload",
            "member": "Method org.gradle.api.tasks.Upload.getDescriptorDestination()",
            "acceptation": "Class to be removed, functionality deleted",
            "changes": [
                "From non-null returning to null returning breaking change"
            ]
        },
        {
            "type": "org.gradle.api.tasks.Upload",
            "member": "Method org.gradle.api.tasks.Upload.getPublicationServices()",
            "acceptation": "Class to be removed, functionality deleted",
            "changes": [
                "Method has been removed"
            ]
        },
        {
            "type": "org.gradle.api.tasks.Upload",
            "member": "Method org.gradle.api.tasks.Upload.getRepositories()",
            "acceptation": "Class to be removed, functionality deleted",
            "changes": [
                "From non-null returning to null returning breaking change"
            ]
        },
        {
            "type": "org.gradle.api.tasks.Upload",
            "member": "Method org.gradle.api.tasks.Upload.repositories(groovy.lang.Closure)",
            "acceptation": "Class to be removed, functionality deleted",
            "changes": [
                "From non-null returning to null returning breaking change"
            ]
        },
        {
            "type": "org.gradle.api.tasks.Upload",
            "member": "Method org.gradle.api.tasks.Upload.repositories(org.gradle.api.Action)",
            "acceptation": "Class to be removed, functionality deleted",
            "changes": [
                "From non-null returning to null returning breaking change"
            ]
        },
        {
            "type": "org.gradle.api.tasks.diagnostics.DependencyInsightReportTask",
            "member": "Method org.gradle.api.tasks.diagnostics.DependencyInsightReportTask.setLegacyShowSinglePathToDependency(boolean)",
            "acceptation": "Deprecated method removed in Gradle 8.0",
            "changes": [
                "Method has been removed"
            ]
        },
        {
            "type": "org.gradle.api.tasks.incremental.IncrementalTaskInputs",
            "member": "Class org.gradle.api.tasks.incremental.IncrementalTaskInputs",
            "acceptation": "Removed with 8.0",
            "changes": [
                "Class has been removed"
            ]
        },
        {
            "type": "org.gradle.api.tasks.incremental.IncrementalTaskInputs",
            "member": "Method org.gradle.api.tasks.incremental.IncrementalTaskInputs.isIncremental()",
            "acceptation": "Removed IncrementalTaskInputs with 8.0",
            "changes": [
                "Method has been removed"
            ]
        },
        {
            "type": "org.gradle.api.tasks.incremental.IncrementalTaskInputs",
            "member": "Method org.gradle.api.tasks.incremental.IncrementalTaskInputs.outOfDate(org.gradle.api.Action)",
            "acceptation": "Removed IncrementalTaskInputs with 8.0",
            "changes": [
                "Method has been removed"
            ]
        },
        {
            "type": "org.gradle.api.tasks.incremental.IncrementalTaskInputs",
            "member": "Method org.gradle.api.tasks.incremental.IncrementalTaskInputs.removed(org.gradle.api.Action)",
            "acceptation": "Removed IncrementalTaskInputs with 8.0",
            "changes": [
                "Method has been removed"
            ]
        },
        {
            "type": "org.gradle.api.tasks.javadoc.Groovydoc",
            "member": "Method org.gradle.api.tasks.javadoc.Groovydoc.isIncludePrivate()",
            "acceptation": "Deprecated method removed in Gradle 8.0",
            "changes": [
                "Method has been removed"
            ]
        },
        {
            "type": "org.gradle.api.tasks.javadoc.Groovydoc",
            "member": "Method org.gradle.api.tasks.javadoc.Groovydoc.setIncludePrivate(boolean)",
            "acceptation": "Deprecated method removed in Gradle 8.0",
            "changes": [
                "Method has been removed"
            ]
        },
        {
            "type": "org.gradle.api.tasks.testing.AbstractTestTask",
            "member": "Method org.gradle.api.tasks.testing.AbstractTestTask.getBinResultsDir()",
            "acceptation": "Deprecated method removed",
            "changes": [
                "Method has been removed"
            ]
        },
        {
            "type": "org.gradle.api.tasks.testing.AbstractTestTask",
            "member": "Method org.gradle.api.tasks.testing.AbstractTestTask.setBinResultsDir(java.io.File)",
            "acceptation": "Deprecated method removed",
            "changes": [
                "Method has been removed"
            ]
        },
        {
            "type": "org.gradle.api.tasks.testing.TestReport",
            "member": "Method org.gradle.api.tasks.testing.TestReport.getDestinationDir()",
            "acceptation": "Removing deprecated method in Gradle 8.0",
            "changes": [
                "Method has been removed"
            ]
        },
        {
            "type": "org.gradle.api.tasks.testing.TestReport",
            "member": "Method org.gradle.api.tasks.testing.TestReport.getTestResultDirs()",
            "acceptation": "Removing deprecated method in Gradle 8.0",
            "changes": [
                "Method has been removed"
            ]
        },
        {
            "type": "org.gradle.api.tasks.testing.TestReport",
            "member": "Method org.gradle.api.tasks.testing.TestReport.reportOn(java.lang.Object[])",
            "acceptation": "Removing deprecated method in Gradle 8.0",
            "changes": [
                "Method has been removed"
            ]
        },
        {
            "type": "org.gradle.api.tasks.testing.TestReport",
            "member": "Method org.gradle.api.tasks.testing.TestReport.setDestinationDir(java.io.File)",
            "acceptation": "Removing deprecated method in Gradle 8.0",
            "changes": [
                "Method has been removed"
            ]
        },
        {
            "type": "org.gradle.api.tasks.testing.TestReport",
            "member": "Method org.gradle.api.tasks.testing.TestReport.setTestResultDirs(java.lang.Iterable)",
            "acceptation": "Removing deprecated method in Gradle 8.0",
            "changes": [
                "Method has been removed"
            ]
        },
        {
            "type": "org.gradle.kotlin.dsl.ConfigurationDeprecatedExtensionsKt",
            "member": "Method org.gradle.kotlin.dsl.ConfigurationDeprecatedExtensionsKt.getUploadTaskName$annotations(org.gradle.api.NamedDomainObjectProvider)",
            "acceptation": "Class to be removed, functionality deleted",
            "changes": [
                "Method has been removed"
            ]
        },
        {
            "type": "org.gradle.kotlin.dsl.ConfigurationDeprecatedExtensionsKt",
            "member": "Method org.gradle.kotlin.dsl.ConfigurationDeprecatedExtensionsKt.getUploadTaskName(org.gradle.api.NamedDomainObjectProvider)",
            "acceptation": "Class to be removed, functionality deleted",
            "changes": [
                "Method has been removed"
            ]
        },
        {
            "type": "org.gradle.kotlin.dsl.DependencyHandlerScope",
            "member": "Class org.gradle.kotlin.dsl.DependencyHandlerScope",
            "acceptation": "Legacy ArtifactTransform API has been removed",
            "changes": [
                "org.gradle.kotlin.dsl.support.delegates.DependencyHandlerDelegate.registerTransform(org.gradle.api.Action)"
            ]
        },
        {
            "type": "org.gradle.kotlin.dsl.NamedDomainObjectContainerExtensionsKt",
            "member": "Method org.gradle.kotlin.dsl.NamedDomainObjectContainerExtensionsKt.invoke(org.gradle.api.NamedDomainObjectContainer,kotlin.jvm.functions.Function1)",
            "acceptation": "Removed deprecated method in Gradle 8.0",
            "changes": [
                "Method has been removed"
            ]
        },
        {
            "type": "org.gradle.process.JavaExecSpec",
            "member": "Method org.gradle.process.JavaExecSpec.getMain()",
            "acceptation": "Removed for Gradle 8.0",
            "changes": [
                "Method has been removed"
            ]
        },
        {
            "type": "org.gradle.process.JavaExecSpec",
            "member": "Method org.gradle.process.JavaExecSpec.setMain(java.lang.String)",
            "acceptation": "Default implementation added to spec for Gradle 8.0",
            "changes": [
                "METHOD_ABSTRACT_NOW_DEFAULT"
            ]
        },
        {
            "type": "org.gradle.testing.jacoco.plugins.JacocoPluginExtension",
            "member": "Field project",
            "acceptation": "Removing deprecated field in Gradle 8.0",
            "changes": [
                "Field has been removed"
            ]
        },
        {
            "type": "org.gradle.testing.jacoco.plugins.JacocoPluginExtension",
            "member": "Method org.gradle.testing.jacoco.plugins.JacocoPluginExtension.getReportsDir()",
            "acceptation": "Removing deprecated method in Gradle 8.0",
            "changes": [
                "Method has been removed"
            ]
        },
        {
            "type": "org.gradle.testing.jacoco.plugins.JacocoPluginExtension",
            "member": "Method org.gradle.testing.jacoco.plugins.JacocoPluginExtension.setReportsDir(java.io.File)",
            "acceptation": "Removing deprecated method in Gradle 8.0",
            "changes": [
                "Method has been removed"
            ]
        },
        {
            "type": "org.gradle.testing.jacoco.plugins.JacocoPluginExtension",
            "member": "Method org.gradle.testing.jacoco.plugins.JacocoPluginExtension.setReportsDir(org.gradle.api.provider.Provider)",
            "acceptation": "Removing deprecated method in Gradle 8.0",
            "changes": [
                "Method has been removed"
            ]
        },
        {
            "type": "org.gradle.testing.jacoco.tasks.JacocoMerge",
            "member": "Class org.gradle.testing.jacoco.tasks.JacocoMerge",
            "acceptation": "Removing deprecated class in Gradle 8.0",
            "changes": [
                "Class has been removed"
            ]
        },
        {
            "type": "org.gradle.testing.jacoco.tasks.JacocoMerge",
            "member": "Constructor org.gradle.testing.jacoco.tasks.JacocoMerge()",
            "acceptation": "Removing deprecated class in Gradle 8.0",
            "changes": [
                "Constructor has been removed"
            ]
        },
        {
            "type": "org.gradle.testing.jacoco.tasks.JacocoMerge",
            "member": "Method org.gradle.testing.jacoco.tasks.JacocoMerge.executionData(java.lang.Object[])",
            "acceptation": "Removing deprecated class in Gradle 8.0",
            "changes": [
                "Method has been removed"
            ]
        },
        {
            "type": "org.gradle.testing.jacoco.tasks.JacocoMerge",
            "member": "Method org.gradle.testing.jacoco.tasks.JacocoMerge.executionData(org.gradle.api.Task[])",
            "acceptation": "Removing deprecated class in Gradle 8.0",
            "changes": [
                "Method has been removed"
            ]
        },
        {
            "type": "org.gradle.testing.jacoco.tasks.JacocoMerge",
            "member": "Method org.gradle.testing.jacoco.tasks.JacocoMerge.executionData(org.gradle.api.tasks.TaskCollection)",
            "acceptation": "Removing deprecated class in Gradle 8.0",
            "changes": [
                "Method has been removed"
            ]
        },
        {
            "type": "org.gradle.testing.jacoco.tasks.JacocoMerge",
            "member": "Method org.gradle.testing.jacoco.tasks.JacocoMerge.getAntBuilder()",
            "acceptation": "Removing deprecated class in Gradle 8.0",
            "changes": [
                "Method has been removed"
            ]
        },
        {
            "type": "org.gradle.testing.jacoco.tasks.JacocoMerge",
            "member": "Method org.gradle.testing.jacoco.tasks.JacocoMerge.getDestinationFile()",
            "acceptation": "Removing deprecated class in Gradle 8.0",
            "changes": [
                "Method has been removed"
            ]
        },
        {
            "type": "org.gradle.testing.jacoco.tasks.JacocoMerge",
            "member": "Method org.gradle.testing.jacoco.tasks.JacocoMerge.getExecutionData()",
            "acceptation": "Removing deprecated class in Gradle 8.0",
            "changes": [
                "Method has been removed"
            ]
        },
        {
            "type": "org.gradle.testing.jacoco.tasks.JacocoMerge",
            "member": "Method org.gradle.testing.jacoco.tasks.JacocoMerge.merge()",
            "acceptation": "Removing deprecated class in Gradle 8.0",
            "changes": [
                "Method has been removed"
            ]
        },
        {
            "type": "org.gradle.testing.jacoco.tasks.JacocoMerge",
            "member": "Method org.gradle.testing.jacoco.tasks.JacocoMerge.setDestinationFile(java.io.File)",
            "acceptation": "Removing deprecated class in Gradle 8.0",
            "changes": [
                "Method has been removed"
            ]
        },
        {
            "type": "org.gradle.testing.jacoco.tasks.JacocoMerge",
            "member": "Method org.gradle.testing.jacoco.tasks.JacocoMerge.setDestinationFile(org.gradle.api.provider.Provider)",
            "acceptation": "Removing deprecated class in Gradle 8.0",
            "changes": [
                "Method has been removed"
            ]
        },
        {
            "type": "org.gradle.testing.jacoco.tasks.JacocoMerge",
            "member": "Method org.gradle.testing.jacoco.tasks.JacocoMerge.setExecutionData(org.gradle.api.file.FileCollection)",
            "acceptation": "Removing deprecated class in Gradle 8.0",
            "changes": [
                "Method has been removed"
            ]
        },
        {
            "type": "org.gradle.workers.WorkerExecutor",
            "member": "Method org.gradle.workers.WorkerExecutor.submit(java.lang.Class,org.gradle.api.Action)",
            "acceptation": "Removed deprecated method in Gradle 8.0",
            "changes": [
                "Method has been removed"
            ]
        }
    ]
}<|MERGE_RESOLUTION|>--- conflicted
+++ resolved
@@ -1,19 +1,346 @@
 {
     "acceptedApiChanges": [
         {
-<<<<<<< HEAD
+            "type": "org.gradle.api.AntBuilder",
+            "member": "Class org.gradle.api.AntBuilder",
+            "acceptation": "org.gradle.api.AntBuilder now extends groovy.ant.AntBuilder",
+            "changes": [
+                "Abstract method has been added in implemented interface"
+            ]
+        },
+        {
+            "type": "org.gradle.api.AntBuilder",
+            "member": "Superclass [removed]",
+            "acceptation": "org.gradle.api.AntBuilder now extends groovy.ant.AntBuilder",
+            "changes": [
+                "Superclass has been removed"
+            ]
+        },
+        {
+            "type": "org.gradle.api.artifacts.ArtifactIdentifier",
+            "member": "Method org.gradle.api.artifacts.ArtifactIdentifier.getClassifier()",
+            "acceptation": "Method always could return null",
+            "changes": [
+                "From non-null returning to null returning breaking change"
+            ]
+        },
+        {
+            "type": "org.gradle.api.artifacts.ArtifactIdentifier",
+            "member": "Method org.gradle.api.artifacts.ArtifactIdentifier.getExtension()",
+            "acceptation": "Method always could return null",
+            "changes": [
+                "From non-null returning to null returning breaking change"
+            ]
+        },
+        {
+            "type": "org.gradle.api.artifacts.DependencyArtifact",
+            "member": "Method org.gradle.api.artifacts.DependencyArtifact.getClassifier()",
+            "acceptation": "Method always could return null",
+            "changes": [
+                "From non-null returning to null returning breaking change"
+            ]
+        },
+        {
+            "type": "org.gradle.api.artifacts.DependencyArtifact",
+            "member": "Method org.gradle.api.artifacts.DependencyArtifact.getExtension()",
+            "acceptation": "Method always could return null",
+            "changes": [
+                "From non-null returning to null returning breaking change"
+            ]
+        },
+        {
+            "type": "org.gradle.api.artifacts.DependencyArtifact",
+            "member": "Method org.gradle.api.artifacts.DependencyArtifact.getUrl()",
+            "acceptation": "Method always could return null",
+            "changes": [
+                "From non-null returning to null returning breaking change"
+            ]
+        },
+        {
+            "type": "org.gradle.api.artifacts.ExternalDependency",
+            "member": "Method org.gradle.api.artifacts.ExternalDependency.setForce(boolean)",
+            "acceptation": "Removing deprecated method in Gradle 8.0",
+            "changes": [
+                "Method has been removed"
+            ]
+        },
+        {
+            "type": "org.gradle.api.artifacts.ResolvedArtifact",
+            "member": "Method org.gradle.api.artifacts.ResolvedArtifact.getExtension()",
+            "acceptation": "Method always could return null",
+            "changes": [
+                "From non-null returning to null returning breaking change"
+            ]
+        },
+        {
+            "type": "org.gradle.api.artifacts.VersionCatalog",
+            "member": "Method org.gradle.api.artifacts.VersionCatalog.findDependency(java.lang.String)",
+            "acceptation": "Removing deprecated method in Gradle 8.0",
+            "changes": [
+                "Method has been removed"
+            ]
+        },
+        {
+            "type": "org.gradle.api.artifacts.VersionCatalog",
+            "member": "Method org.gradle.api.artifacts.VersionCatalog.getDependencyAliases()",
+            "acceptation": "Removing deprecated method in Gradle 8.0",
+            "changes": [
+                "Method has been removed"
+            ]
+        },
+        {
+            "type": "org.gradle.api.artifacts.dsl.DependencyHandler",
+            "member": "Method org.gradle.api.artifacts.dsl.DependencyHandler.registerTransform(org.gradle.api.Action)",
+            "acceptation": "Legacy ArtifactTransform API has been removed",
+            "changes": [
+                "Method has been removed"
+            ]
+        },
+        {
             "type": "org.gradle.api.artifacts.result.ComponentSelectionReason",
             "member": "Method org.gradle.api.artifacts.result.ComponentSelectionReason.isForced()",
-            "acceptation": "Removing dependency forcing for Gradle 8.0",
+            "acceptation": "Method now deprecated for Gradle 8.0, default implementation added",
             "changes": [
                 "METHOD_ABSTRACT_NOW_DEFAULT",
                 "ANNOTATION_DEPRECATED_ADDED"
             ]
         },
         {
-            "type": "org.gradle.api.artifacts.ExternalDependency",
-            "member": "Method org.gradle.api.artifacts.ExternalDependency.setForce(boolean)",
-            "acceptation": "Removed for Gradle 8.0",
+            "type": "org.gradle.api.artifacts.transform.ArtifactTransform",
+            "member": "Class org.gradle.api.artifacts.transform.ArtifactTransform",
+            "acceptation": "Legacy ArtifactTransform API has been removed",
+            "changes": [
+                "Class has been removed"
+            ]
+        },
+        {
+            "type": "org.gradle.api.artifacts.transform.ArtifactTransform",
+            "member": "Constructor org.gradle.api.artifacts.transform.ArtifactTransform()",
+            "acceptation": "Legacy ArtifactTransform API has been removed",
+            "changes": [
+                "Constructor has been removed"
+            ]
+        },
+        {
+            "type": "org.gradle.api.artifacts.transform.ArtifactTransform",
+            "member": "Method org.gradle.api.artifacts.transform.ArtifactTransform.getOutputDirectory()",
+            "acceptation": "Legacy ArtifactTransform API has been removed",
+            "changes": [
+                "Method has been removed"
+            ]
+        },
+        {
+            "type": "org.gradle.api.artifacts.transform.ArtifactTransform",
+            "member": "Method org.gradle.api.artifacts.transform.ArtifactTransform.setOutputDirectory(java.io.File)",
+            "acceptation": "Legacy ArtifactTransform API has been removed",
+            "changes": [
+                "Method has been removed"
+            ]
+        },
+        {
+            "type": "org.gradle.api.artifacts.transform.ArtifactTransform",
+            "member": "Method org.gradle.api.artifacts.transform.ArtifactTransform.transform(java.io.File)",
+            "acceptation": "Legacy ArtifactTransform API has been removed",
+            "changes": [
+                "Method has been removed"
+            ]
+        },
+        {
+            "type": "org.gradle.api.artifacts.transform.ArtifactTransformException",
+            "member": "Class org.gradle.api.artifacts.transform.ArtifactTransformException",
+            "acceptation": "Legacy ArtifactTransform API has been removed",
+            "changes": [
+                "Class has been removed"
+            ]
+        },
+        {
+            "type": "org.gradle.api.artifacts.transform.ArtifactTransformException",
+            "member": "Constructor org.gradle.api.artifacts.transform.ArtifactTransformException(java.io.File,org.gradle.api.attributes.AttributeContainer,java.lang.Class,java.lang.Throwable)",
+            "acceptation": "Legacy ArtifactTransform API has been removed",
+            "changes": [
+                "Constructor has been removed"
+            ]
+        },
+        {
+            "type": "org.gradle.api.artifacts.transform.ArtifactTransformException",
+            "member": "Constructor org.gradle.api.artifacts.transform.ArtifactTransformException(java.io.File,org.gradle.api.attributes.AttributeContainer,java.lang.Throwable)",
+            "acceptation": "Legacy ArtifactTransform API has been removed",
+            "changes": [
+                "Constructor has been removed"
+            ]
+        },
+        {
+            "type": "org.gradle.api.artifacts.transform.ArtifactTransformException",
+            "member": "Constructor org.gradle.api.artifacts.transform.ArtifactTransformException(org.gradle.api.artifacts.component.ComponentArtifactIdentifier,org.gradle.api.attributes.AttributeContainer,java.lang.Throwable)",
+            "acceptation": "Legacy ArtifactTransform API has been removed",
+            "changes": [
+                "Constructor has been removed"
+            ]
+        },
+        {
+            "type": "org.gradle.api.artifacts.transform.VariantTransform",
+            "member": "Class org.gradle.api.artifacts.transform.VariantTransform",
+            "acceptation": "Legacy ArtifactTransform API has been removed",
+            "changes": [
+                "Class has been removed"
+            ]
+        },
+        {
+            "type": "org.gradle.api.artifacts.transform.VariantTransform",
+            "member": "Method org.gradle.api.artifacts.transform.VariantTransform.artifactTransform(java.lang.Class)",
+            "acceptation": "Legacy ArtifactTransform API has been removed",
+            "changes": [
+                "Method has been removed"
+            ]
+        },
+        {
+            "type": "org.gradle.api.artifacts.transform.VariantTransform",
+            "member": "Method org.gradle.api.artifacts.transform.VariantTransform.artifactTransform(java.lang.Class,org.gradle.api.Action)",
+            "acceptation": "Legacy ArtifactTransform API has been removed",
+            "changes": [
+                "Method has been removed"
+            ]
+        },
+        {
+            "type": "org.gradle.api.artifacts.transform.VariantTransform",
+            "member": "Method org.gradle.api.artifacts.transform.VariantTransform.getFrom()",
+            "acceptation": "Legacy ArtifactTransform API has been removed",
+            "changes": [
+                "Method has been removed"
+            ]
+        },
+        {
+            "type": "org.gradle.api.artifacts.transform.VariantTransform",
+            "member": "Method org.gradle.api.artifacts.transform.VariantTransform.getTo()",
+            "acceptation": "Legacy ArtifactTransform API has been removed",
+            "changes": [
+                "Method has been removed"
+            ]
+        },
+        {
+            "type": "org.gradle.api.file.SourceDirectorySet",
+            "member": "Method org.gradle.api.file.SourceDirectorySet.getOutputDir()",
+            "acceptation": "Deprecated method removed",
+            "changes": [
+                "Method has been removed"
+            ]
+        },
+        {
+            "type": "org.gradle.api.file.SourceDirectorySet",
+            "member": "Method org.gradle.api.file.SourceDirectorySet.setOutputDir(java.io.File)",
+            "acceptation": "Deprecated method removed",
+            "changes": [
+                "Method has been removed"
+            ]
+        },
+        {
+            "type": "org.gradle.api.file.SourceDirectorySet",
+            "member": "Method org.gradle.api.file.SourceDirectorySet.setOutputDir(org.gradle.api.provider.Provider)",
+            "acceptation": "Deprecated method removed",
+            "changes": [
+                "Method has been removed"
+            ]
+        },
+        {
+            "type": "org.gradle.api.initialization.dsl.VersionCatalogBuilder",
+            "member": "Method org.gradle.api.initialization.dsl.VersionCatalogBuilder.alias(java.lang.String)",
+            "acceptation": "Removing deprecated method in Gradle 8.0",
+            "changes": [
+                "Method has been removed"
+            ]
+        },
+        {
+            "type": "org.gradle.api.plugins.JavaApplication",
+            "member": "Method org.gradle.api.plugins.JavaApplication.getMainClassName()",
+            "acceptation": "Removing deprecated method in Gradle 8.0",
+            "changes": [
+                "Method has been removed"
+            ]
+        },
+        {
+            "type": "org.gradle.api.plugins.JavaApplication",
+            "member": "Method org.gradle.api.plugins.JavaApplication.setMainClassName(java.lang.String)",
+            "acceptation": "Removing deprecated method in Gradle 8.0",
+            "changes": [
+                "Method has been removed"
+            ]
+        },
+        {
+            "type": "org.gradle.api.plugins.antlr.AntlrSourceVirtualDirectory",
+            "member": "Class org.gradle.api.plugins.antlr.AntlrSourceVirtualDirectory",
+            "acceptation": "Removed deprecated class in Gradle 8.0",
+            "changes": [
+                "Class has been removed"
+            ]
+        },
+        {
+            "type": "org.gradle.api.plugins.antlr.AntlrSourceVirtualDirectory",
+            "member": "Field NAME",
+            "acceptation": "Removed deprecated field in Gradle 8.0",
+            "changes": [
+                "Field has been removed"
+            ]
+        },
+        {
+            "type": "org.gradle.api.plugins.antlr.AntlrSourceVirtualDirectory",
+            "member": "Method org.gradle.api.plugins.antlr.AntlrSourceVirtualDirectory.antlr(groovy.lang.Closure)",
+            "acceptation": "Removed deprecated method in Gradle 8.0",
+            "changes": [
+                "Method has been removed"
+            ]
+        },
+        {
+            "type": "org.gradle.api.plugins.antlr.AntlrSourceVirtualDirectory",
+            "member": "Method org.gradle.api.plugins.antlr.AntlrSourceVirtualDirectory.antlr(org.gradle.api.Action)",
+            "acceptation": "Removed deprecated method in Gradle 8.0",
+            "changes": [
+                "Method has been removed"
+            ]
+        },
+        {
+            "type": "org.gradle.api.plugins.antlr.AntlrSourceVirtualDirectory",
+            "member": "Method org.gradle.api.plugins.antlr.AntlrSourceVirtualDirectory.getAntlr()",
+            "acceptation": "Removed deprecated method in Gradle 8.0",
+            "changes": [
+                "Method has been removed"
+            ]
+        },
+        {
+            "type": "org.gradle.api.reporting.ConfigurableReport",
+            "member": "Method org.gradle.api.reporting.ConfigurableReport.setDestination(org.gradle.api.provider.Provider)",
+            "acceptation": "Deprecated method removed",
+            "changes": [
+                "Method has been removed"
+            ]
+        },
+        {
+            "type": "org.gradle.api.reporting.ConfigurableReport",
+            "member": "Method org.gradle.api.reporting.ConfigurableReport.setEnabled(org.gradle.api.provider.Provider)",
+            "acceptation": "Deprecated method removed",
+            "changes": [
+                "Method has been removed"
+            ]
+        },
+        {
+            "type": "org.gradle.api.reporting.Report",
+            "member": "Method org.gradle.api.reporting.Report.getDestination()",
+            "acceptation": "Deprecated method removed",
+            "changes": [
+                "Method has been removed"
+            ]
+        },
+        {
+            "type": "org.gradle.api.reporting.Report",
+            "member": "Method org.gradle.api.reporting.Report.isEnabled()",
+            "acceptation": "Deprecated method removed",
+            "changes": [
+                "Method has been removed"
+            ]
+        },
+        {
+            "type": "org.gradle.api.reporting.Report",
+            "member": "Method org.gradle.api.reporting.Report.setEnabled(boolean)",
+            "acceptation": "Deprecated method removed",
             "changes": [
                 "Method has been removed"
             ]
@@ -27,352 +354,6 @@
             ]
         },
         {
-            "type": "org.gradle.kotlin.dsl.ClientModuleScope",
-            "member": "Class org.gradle.kotlin.dsl.ClientModuleScope",
-            "acceptation": "Removed for Gradle 8.0",
-            "changes": [
-                "org.gradle.kotlin.dsl.support.delegates.ClientModuleDelegate.setForce(boolean)"
-            ]
-        },
-        {
-=======
->>>>>>> 0c4854ee
-            "type": "org.gradle.api.AntBuilder",
-            "member": "Class org.gradle.api.AntBuilder",
-            "acceptation": "org.gradle.api.AntBuilder now extends groovy.ant.AntBuilder",
-            "changes": [
-                "Abstract method has been added in implemented interface"
-            ]
-        },
-        {
-            "type": "org.gradle.api.AntBuilder",
-            "member": "Superclass [removed]",
-            "acceptation": "org.gradle.api.AntBuilder now extends groovy.ant.AntBuilder",
-            "changes": [
-                "Superclass has been removed"
-            ]
-        },
-        {
-            "type": "org.gradle.api.artifacts.ArtifactIdentifier",
-            "member": "Method org.gradle.api.artifacts.ArtifactIdentifier.getClassifier()",
-            "acceptation": "Method always could return null",
-            "changes": [
-                "From non-null returning to null returning breaking change"
-            ]
-        },
-        {
-            "type": "org.gradle.api.artifacts.ArtifactIdentifier",
-            "member": "Method org.gradle.api.artifacts.ArtifactIdentifier.getExtension()",
-            "acceptation": "Method always could return null",
-            "changes": [
-                "From non-null returning to null returning breaking change"
-            ]
-        },
-        {
-            "type": "org.gradle.api.artifacts.DependencyArtifact",
-            "member": "Method org.gradle.api.artifacts.DependencyArtifact.getClassifier()",
-            "acceptation": "Method always could return null",
-            "changes": [
-                "From non-null returning to null returning breaking change"
-            ]
-        },
-        {
-            "type": "org.gradle.api.artifacts.DependencyArtifact",
-            "member": "Method org.gradle.api.artifacts.DependencyArtifact.getExtension()",
-            "acceptation": "Method always could return null",
-            "changes": [
-                "From non-null returning to null returning breaking change"
-            ]
-        },
-        {
-            "type": "org.gradle.api.artifacts.DependencyArtifact",
-            "member": "Method org.gradle.api.artifacts.DependencyArtifact.getUrl()",
-            "acceptation": "Method always could return null",
-            "changes": [
-                "From non-null returning to null returning breaking change"
-            ]
-        },
-        {
-            "type": "org.gradle.api.artifacts.ResolvedArtifact",
-            "member": "Method org.gradle.api.artifacts.ResolvedArtifact.getExtension()",
-            "acceptation": "Method always could return null",
-            "changes": [
-                "From non-null returning to null returning breaking change"
-            ]
-        },
-        {
-            "type": "org.gradle.api.artifacts.VersionCatalog",
-            "member": "Method org.gradle.api.artifacts.VersionCatalog.findDependency(java.lang.String)",
-            "acceptation": "Removing deprecated method in Gradle 8.0",
-            "changes": [
-                "Method has been removed"
-            ]
-        },
-        {
-            "type": "org.gradle.api.artifacts.VersionCatalog",
-            "member": "Method org.gradle.api.artifacts.VersionCatalog.getDependencyAliases()",
-            "acceptation": "Removing deprecated method in Gradle 8.0",
-            "changes": [
-                "Method has been removed"
-            ]
-        },
-        {
-            "type": "org.gradle.api.artifacts.dsl.DependencyHandler",
-            "member": "Method org.gradle.api.artifacts.dsl.DependencyHandler.registerTransform(org.gradle.api.Action)",
-            "acceptation": "Legacy ArtifactTransform API has been removed",
-            "changes": [
-                "Method has been removed"
-            ]
-        },
-        {
-            "type": "org.gradle.api.artifacts.transform.ArtifactTransform",
-            "member": "Class org.gradle.api.artifacts.transform.ArtifactTransform",
-            "acceptation": "Legacy ArtifactTransform API has been removed",
-            "changes": [
-                "Class has been removed"
-            ]
-        },
-        {
-            "type": "org.gradle.api.artifacts.transform.ArtifactTransform",
-            "member": "Constructor org.gradle.api.artifacts.transform.ArtifactTransform()",
-            "acceptation": "Legacy ArtifactTransform API has been removed",
-            "changes": [
-                "Constructor has been removed"
-            ]
-        },
-        {
-            "type": "org.gradle.api.artifacts.transform.ArtifactTransform",
-            "member": "Method org.gradle.api.artifacts.transform.ArtifactTransform.getOutputDirectory()",
-            "acceptation": "Legacy ArtifactTransform API has been removed",
-            "changes": [
-                "Method has been removed"
-            ]
-        },
-        {
-            "type": "org.gradle.api.artifacts.transform.ArtifactTransform",
-            "member": "Method org.gradle.api.artifacts.transform.ArtifactTransform.setOutputDirectory(java.io.File)",
-            "acceptation": "Legacy ArtifactTransform API has been removed",
-            "changes": [
-                "Method has been removed"
-            ]
-        },
-        {
-            "type": "org.gradle.api.artifacts.transform.ArtifactTransform",
-            "member": "Method org.gradle.api.artifacts.transform.ArtifactTransform.transform(java.io.File)",
-            "acceptation": "Legacy ArtifactTransform API has been removed",
-            "changes": [
-                "Method has been removed"
-            ]
-        },
-        {
-            "type": "org.gradle.api.artifacts.transform.ArtifactTransformException",
-            "member": "Class org.gradle.api.artifacts.transform.ArtifactTransformException",
-            "acceptation": "Legacy ArtifactTransform API has been removed",
-            "changes": [
-                "Class has been removed"
-            ]
-        },
-        {
-            "type": "org.gradle.api.artifacts.transform.ArtifactTransformException",
-            "member": "Constructor org.gradle.api.artifacts.transform.ArtifactTransformException(java.io.File,org.gradle.api.attributes.AttributeContainer,java.lang.Class,java.lang.Throwable)",
-            "acceptation": "Legacy ArtifactTransform API has been removed",
-            "changes": [
-                "Constructor has been removed"
-            ]
-        },
-        {
-            "type": "org.gradle.api.artifacts.transform.ArtifactTransformException",
-            "member": "Constructor org.gradle.api.artifacts.transform.ArtifactTransformException(java.io.File,org.gradle.api.attributes.AttributeContainer,java.lang.Throwable)",
-            "acceptation": "Legacy ArtifactTransform API has been removed",
-            "changes": [
-                "Constructor has been removed"
-            ]
-        },
-        {
-            "type": "org.gradle.api.artifacts.transform.ArtifactTransformException",
-            "member": "Constructor org.gradle.api.artifacts.transform.ArtifactTransformException(org.gradle.api.artifacts.component.ComponentArtifactIdentifier,org.gradle.api.attributes.AttributeContainer,java.lang.Throwable)",
-            "acceptation": "Legacy ArtifactTransform API has been removed",
-            "changes": [
-                "Constructor has been removed"
-            ]
-        },
-        {
-            "type": "org.gradle.api.artifacts.transform.VariantTransform",
-            "member": "Class org.gradle.api.artifacts.transform.VariantTransform",
-            "acceptation": "Legacy ArtifactTransform API has been removed",
-            "changes": [
-                "Class has been removed"
-            ]
-        },
-        {
-            "type": "org.gradle.api.artifacts.transform.VariantTransform",
-            "member": "Method org.gradle.api.artifacts.transform.VariantTransform.artifactTransform(java.lang.Class)",
-            "acceptation": "Legacy ArtifactTransform API has been removed",
-            "changes": [
-                "Method has been removed"
-            ]
-        },
-        {
-            "type": "org.gradle.api.artifacts.transform.VariantTransform",
-            "member": "Method org.gradle.api.artifacts.transform.VariantTransform.artifactTransform(java.lang.Class,org.gradle.api.Action)",
-            "acceptation": "Legacy ArtifactTransform API has been removed",
-            "changes": [
-                "Method has been removed"
-            ]
-        },
-        {
-            "type": "org.gradle.api.artifacts.transform.VariantTransform",
-            "member": "Method org.gradle.api.artifacts.transform.VariantTransform.getFrom()",
-            "acceptation": "Legacy ArtifactTransform API has been removed",
-            "changes": [
-                "Method has been removed"
-            ]
-        },
-        {
-            "type": "org.gradle.api.artifacts.transform.VariantTransform",
-            "member": "Method org.gradle.api.artifacts.transform.VariantTransform.getTo()",
-            "acceptation": "Legacy ArtifactTransform API has been removed",
-            "changes": [
-                "Method has been removed"
-            ]
-        },
-        {
-            "type": "org.gradle.api.file.SourceDirectorySet",
-            "member": "Method org.gradle.api.file.SourceDirectorySet.getOutputDir()",
-            "acceptation": "Deprecated method removed",
-            "changes": [
-                "Method has been removed"
-            ]
-        },
-        {
-            "type": "org.gradle.api.file.SourceDirectorySet",
-            "member": "Method org.gradle.api.file.SourceDirectorySet.setOutputDir(java.io.File)",
-            "acceptation": "Deprecated method removed",
-            "changes": [
-                "Method has been removed"
-            ]
-        },
-        {
-            "type": "org.gradle.api.file.SourceDirectorySet",
-            "member": "Method org.gradle.api.file.SourceDirectorySet.setOutputDir(org.gradle.api.provider.Provider)",
-            "acceptation": "Deprecated method removed",
-            "changes": [
-                "Method has been removed"
-            ]
-        },
-        {
-            "type": "org.gradle.api.initialization.dsl.VersionCatalogBuilder",
-            "member": "Method org.gradle.api.initialization.dsl.VersionCatalogBuilder.alias(java.lang.String)",
-            "acceptation": "Removing deprecated method in Gradle 8.0",
-            "changes": [
-                "Method has been removed"
-            ]
-        },
-        {
-            "type": "org.gradle.api.plugins.JavaApplication",
-            "member": "Method org.gradle.api.plugins.JavaApplication.getMainClassName()",
-            "acceptation": "Removing deprecated method in Gradle 8.0",
-            "changes": [
-                "Method has been removed"
-            ]
-        },
-        {
-            "type": "org.gradle.api.plugins.JavaApplication",
-            "member": "Method org.gradle.api.plugins.JavaApplication.setMainClassName(java.lang.String)",
-            "acceptation": "Removing deprecated method in Gradle 8.0",
-            "changes": [
-                "Method has been removed"
-            ]
-        },
-        {
-            "type": "org.gradle.api.plugins.antlr.AntlrSourceVirtualDirectory",
-            "member": "Class org.gradle.api.plugins.antlr.AntlrSourceVirtualDirectory",
-            "acceptation": "Removed deprecated class in Gradle 8.0",
-            "changes": [
-                "Class has been removed"
-            ]
-        },
-        {
-            "type": "org.gradle.api.plugins.antlr.AntlrSourceVirtualDirectory",
-            "member": "Field NAME",
-            "acceptation": "Removed deprecated field in Gradle 8.0",
-            "changes": [
-                "Field has been removed"
-            ]
-        },
-        {
-            "type": "org.gradle.api.plugins.antlr.AntlrSourceVirtualDirectory",
-            "member": "Method org.gradle.api.plugins.antlr.AntlrSourceVirtualDirectory.antlr(groovy.lang.Closure)",
-            "acceptation": "Removed deprecated method in Gradle 8.0",
-            "changes": [
-                "Method has been removed"
-            ]
-        },
-        {
-            "type": "org.gradle.api.plugins.antlr.AntlrSourceVirtualDirectory",
-            "member": "Method org.gradle.api.plugins.antlr.AntlrSourceVirtualDirectory.antlr(org.gradle.api.Action)",
-            "acceptation": "Removed deprecated method in Gradle 8.0",
-            "changes": [
-                "Method has been removed"
-            ]
-        },
-        {
-            "type": "org.gradle.api.plugins.antlr.AntlrSourceVirtualDirectory",
-            "member": "Method org.gradle.api.plugins.antlr.AntlrSourceVirtualDirectory.getAntlr()",
-            "acceptation": "Removed deprecated method in Gradle 8.0",
-            "changes": [
-                "Method has been removed"
-            ]
-        },
-        {
-            "type": "org.gradle.api.reporting.ConfigurableReport",
-            "member": "Method org.gradle.api.reporting.ConfigurableReport.setDestination(org.gradle.api.provider.Provider)",
-            "acceptation": "Deprecated method removed",
-            "changes": [
-                "Method has been removed"
-            ]
-        },
-        {
-            "type": "org.gradle.api.reporting.ConfigurableReport",
-            "member": "Method org.gradle.api.reporting.ConfigurableReport.setEnabled(org.gradle.api.provider.Provider)",
-            "acceptation": "Deprecated method removed",
-            "changes": [
-                "Method has been removed"
-            ]
-        },
-        {
-            "type": "org.gradle.api.reporting.Report",
-            "member": "Method org.gradle.api.reporting.Report.getDestination()",
-            "acceptation": "Deprecated method removed",
-            "changes": [
-                "Method has been removed"
-            ]
-        },
-        {
-            "type": "org.gradle.api.reporting.Report",
-            "member": "Method org.gradle.api.reporting.Report.isEnabled()",
-            "acceptation": "Deprecated method removed",
-            "changes": [
-                "Method has been removed"
-            ]
-        },
-        {
-            "type": "org.gradle.api.reporting.Report",
-            "member": "Method org.gradle.api.reporting.Report.setEnabled(boolean)",
-            "acceptation": "Deprecated method removed",
-            "changes": [
-                "Method has been removed"
-            ]
-        },
-        {
-            "type": "org.gradle.api.tasks.AbstractExecTask",
-            "member": "Method org.gradle.api.tasks.AbstractExecTask.getExecResult()",
-            "acceptation": "Removed for Gradle 8.0",
-            "changes": [
-                "Method has been removed"
-            ]
-        },
-        {
             "type": "org.gradle.api.tasks.JavaExec",
             "member": "Method org.gradle.api.tasks.JavaExec.setMain(java.lang.String)",
             "acceptation": "Removed for Gradle 8.0",
@@ -549,6 +530,14 @@
             ]
         },
         {
+            "type": "org.gradle.kotlin.dsl.ClientModuleScope",
+            "member": "Class org.gradle.kotlin.dsl.ClientModuleScope",
+            "acceptation": "Removing deprecated setForce in Gradle 8.0",
+            "changes": [
+                "org.gradle.kotlin.dsl.support.delegates.ClientModuleDelegate.setForce(boolean)"
+            ]
+        },
+        {
             "type": "org.gradle.kotlin.dsl.ConfigurationDeprecatedExtensionsKt",
             "member": "Method org.gradle.kotlin.dsl.ConfigurationDeprecatedExtensionsKt.getUploadTaskName$annotations(org.gradle.api.NamedDomainObjectProvider)",
             "acceptation": "Class to be removed, functionality deleted",
