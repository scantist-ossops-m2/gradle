--- conflicted
+++ resolved
@@ -20,24 +20,12 @@
             "type": "org.gradle.api.file.SourceDirectorySet",
             "member": "Method org.gradle.api.file.SourceDirectorySet.getOutputDir()",
             "acceptation": "Deprecated method removed",
-<<<<<<< HEAD
-=======
             "changes": [
                 "Method has been removed"
             ]
         },
         {
             "type": "org.gradle.api.file.SourceDirectorySet",
-            "member": "Method org.gradle.api.file.SourceDirectorySet.setOutputDir(org.gradle.api.provider.Provider)",
-            "acceptation": "Deprecated method removed",
->>>>>>> b2512d54
-            "changes": [
-                "Method has been removed"
-            ]
-        },
-        {
-            "type": "org.gradle.api.file.SourceDirectorySet",
-<<<<<<< HEAD
             "member": "Method org.gradle.api.file.SourceDirectorySet.setOutputDir(org.gradle.api.provider.Provider)",
             "acceptation": "Deprecated method removed",
             "changes": [
@@ -115,98 +103,6 @@
             "changes": [
                 "From non-null returning to null returning breaking change"
             ]
-        },
-        {
-            "type": "org.gradle.api.tasks.JavaExec",
-            "member": "Method org.gradle.api.tasks.JavaExec.setMain(java.lang.String)",
-            "acceptation": "Deprecated method removed",
-=======
-            "member": "Method org.gradle.api.file.SourceDirectorySet.setOutputDir(java.io.File)",
-            "acceptation": "Deprecated method removed",
->>>>>>> b2512d54
-            "changes": [
-                "Method has been removed"
-            ]
-        },
-        {
-<<<<<<< HEAD
-            "type": "org.gradle.process.JavaExecSpec",
-            "member": "Method org.gradle.process.JavaExecSpec.getMain()",
-            "acceptation": "Deprecated method removed",
-            "changes": [
-                "Method has been removed"
-            ]
-        },
-        {
-            "type": "org.gradle.process.JavaExecSpec",
-            "member": "Method org.gradle.process.JavaExecSpec.setMain(java.lang.String)",
-            "acceptation": "Deprecated method removed",
-            "changes": [
-                "Method has been removed"
-=======
-            "type": "org.gradle.api.tasks.testing.AbstractTestTask",
-            "member": "Method org.gradle.api.tasks.testing.AbstractTestTask.getBinResultsDir()",
-            "acceptation": "Deprecated method removed",
-            "changes": [
-                "Method has been removed"
-            ]
-        },
-        {
-            "type": "org.gradle.api.tasks.testing.AbstractTestTask",
-            "member": "Method org.gradle.api.tasks.testing.AbstractTestTask.setBinResultsDir(java.io.File)",
-            "acceptation": "Deprecated method removed",
-            "changes": [
-                "Method has been removed"
-            ]
-        },
-        {
-            "type": "org.gradle.api.artifacts.DependencyArtifact",
-            "member": "Method org.gradle.api.artifacts.DependencyArtifact.getClassifier()",
-            "acceptation": "Method always could return null",
-            "changes": [
-                "From non-null returning to null returning breaking change"
-            ]
-        },
-        {
-            "type": "org.gradle.api.artifacts.DependencyArtifact",
-            "member": "Method org.gradle.api.artifacts.DependencyArtifact.getExtension()",
-            "acceptation": "Method always could return null",
-            "changes": [
-                "From non-null returning to null returning breaking change"
-            ]
-        },
-        {
-            "type": "org.gradle.api.artifacts.DependencyArtifact",
-            "member": "Method org.gradle.api.artifacts.DependencyArtifact.getUrl()",
-            "acceptation": "Method always could return null",
-            "changes": [
-                "From non-null returning to null returning breaking change"
-            ]
-        },
-        {
-            "type": "org.gradle.api.artifacts.ResolvedArtifact",
-            "member": "Method org.gradle.api.artifacts.ResolvedArtifact.getExtension()",
-            "acceptation": "Method always could return null",
-            "changes": [
-                "From non-null returning to null returning breaking change"
-            ]
-        },
-        {
-            "type": "org.gradle.api.artifacts.ArtifactIdentifier",
-            "member": "Method org.gradle.api.artifacts.ArtifactIdentifier.getClassifier()",
-            "acceptation": "Method always could return null",
-            "changes": [
-                "From non-null returning to null returning breaking change"
-            ]
-        },
-        {
-            "type": "org.gradle.api.artifacts.ArtifactIdentifier",
-            "member": "Method org.gradle.api.artifacts.ArtifactIdentifier.getExtension()",
-            "acceptation": "Method always could return null",
-            "changes": [
-                "From non-null returning to null returning breaking change"
->>>>>>> b2512d54
-            ]
         }
     ]
 }